--- conflicted
+++ resolved
@@ -251,12 +251,8 @@
             if x_len != y_len {
                return false;
             }
-<<<<<<< HEAD
-            let y = &y[..x_len];    // elide bounds checks; see Rust commit 6a7bc47
-            let mut flag: $code = 0;
-=======
+            let y = &y[..x_len];
             let mut flag: C = 0;
->>>>>>> 65694c15
             for i in 0..x_len {
                 flag |= x[i] ^ y[i];
             }
